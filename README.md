--- conflicted
+++ resolved
@@ -167,16 +167,11 @@
 In the case of `ShapeLoadError` and `ConstraintLoadError`, see the `str()` string representation of the exception instance for the error message along with a link to the relevant section in the SHACL spec document.
 
 
-<<<<<<< HEAD
 ## Compatibility  
 PySHACL is a Python3 library. For best compatibility use Python v3.6 or greater. This library _**does not work**_ on Python v2.7.x or below. 
 
 PySHACL v0.11.3 is the last release targeting compatibility with Python v3.5. PySHACL v0.12.0 and above _**does not work**_ on Python v3.5.x or below.
 Use v0.11.3 if you need to run PySHACL on Python v3.5.
-=======
-## Compatibility
-PySHACL is a Python3 library. For best compatibility use Python v3.5 or greater. This library _**does not work**_ on Python v2.7.x or below.
->>>>>>> bc8b3962
 
 
 ## Features
